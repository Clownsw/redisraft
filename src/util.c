/*
 * This file is part of RedisRaft.
 *
 * Copyright (c) 2020-2021 Redis Ltd.
 *
 * RedisRaft is licensed under the Redis Source Available License (RSAL).
 */

#include <string.h>
#include <strings.h>
#include <stdlib.h>
#include <ctype.h>
<<<<<<< HEAD
=======

>>>>>>> c845b6df
#include "redisraft.h"
#include "crc16.h"

int RedisModuleStringToInt(RedisModuleString *str, int *value)
{
    long long tmpll;

    if (RedisModule_StringToLongLong(str, &tmpll) != REDISMODULE_OK) {
        return REDISMODULE_ERR;
    }

    if (tmpll < INT32_MIN || tmpll > INT32_MAX) {
        return REDISMODULE_ERR;
    }

    *value = (int) tmpll;
    return REDISMODULE_OK;
}

char *StrCreate(const void *buf, size_t len)
{
    char *p;

    p = RedisModule_Alloc(len + 1);
    memcpy(p, buf, len);
    p[len] = '\0';

    return p;
}

char *StrCreateFromString(RedisModuleString *str)
{
    size_t len;
    const char *p = RedisModule_StringPtrLen(str, &len);

    return StrCreate(p, len);
}

char *catsnprintf(char *strbuf, size_t *strbuf_len, const char *fmt, ...)
{
    va_list ap;
    size_t len;
    size_t used = strlen(strbuf);
    size_t avail = *strbuf_len - used;

    va_start(ap, fmt);
    len = vsnprintf(strbuf + used, avail, fmt, ap);

    if (len >= avail) {
        if (len - avail > 4096) {
            *strbuf_len += (len + 1);
        } else {
            *strbuf_len += 4096;
        }

        /* "Rewind" va_arg(); Apparently this is required by older versions (rhel6) */
        va_end(ap);
        va_start(ap, fmt);

        strbuf = RedisModule_Realloc(strbuf, *strbuf_len);
        len = vsnprintf(strbuf + used, *strbuf_len - used, fmt, ap);
    }
    va_end(ap);

    return strbuf;
}

/* Glob-style pattern matching. */
int stringmatchlen(const char *pattern, int patternLen, const char *string, int stringLen, int nocase)
{
    while (patternLen && stringLen) {
        switch (pattern[0]) {
        case '*':
            while (patternLen && pattern[1] == '*') {
                pattern++;
                patternLen--;
            }

            if (patternLen == 1) {
                return 1;    /* match */
            }

            while (stringLen) {
                if (stringmatchlen(pattern + 1, patternLen - 1,
                            string, stringLen, nocase)) {
                    return 1;    /* match */
                }

                string++;
                stringLen--;
            }

            return 0; /* no match */
            break;

        case '?':
            if (stringLen == 0) {
                return 0;    /* no match */
            }

            string++;
            stringLen--;
            break;

        case '[': {
            int not, match;

            pattern++;
            patternLen--;
            not = pattern[0] == '^';

            if (not) {
                pattern++;
                patternLen--;
            }

            match = 0;

            while (1) {
                if (pattern[0] == '\\' && patternLen >= 2) {
                    pattern++;
                    patternLen--;

                    if (pattern[0] == string[0]) {
                        match = 1;
                    }
                } else if (pattern[0] == ']') {
                    break;
                } else if (patternLen == 0) {
                    pattern--;
                    patternLen++;
                    break;
                } else if (patternLen >= 3 && pattern[1] == '-') {
                    int start = pattern[0];
                    int end = pattern[2];
                    int c = string[0];

                    if (start > end) {
                        int t = start;
                        start = end;
                        end = t;
                    }

                    if (nocase) {
                        start = tolower(start);
                        end = tolower(end);
                        c = tolower(c);
                    }

                    pattern += 2;
                    patternLen -= 2;

                    if (c >= start && c <= end) {
                        match = 1;
                    }
                } else {
                    if (!nocase) {
                        if (pattern[0] == string[0]) {
                            match = 1;
                        }
                    } else {
                        if (tolower((int)pattern[0]) == tolower((int)string[0])) {
                            match = 1;
                        }
                    }
                }

                pattern++;
                patternLen--;
            }

            if (not) {
                match = !match;
            }

            if (!match) {
                return 0;    /* no match */
            }

            string++;
            stringLen--;
            break;
        }

        case '\\':
            if (patternLen >= 2) {
                pattern++;
                patternLen--;
            }

            /* fall through */
        default:
            if (!nocase) {
                if (pattern[0] != string[0]) {
                    return 0;    /* no match */
                }
            } else {
                if (tolower((int)pattern[0]) != tolower((int)string[0])) {
                    return 0;    /* no match */
                }
            }

            string++;
            stringLen--;
            break;
        }

        pattern++;
        patternLen--;

        if (stringLen == 0) {
            while (*pattern == '*') {
                pattern++;
                patternLen--;
            }

            break;
        }
    }

    if (patternLen == 0 && stringLen == 0) {
        return 1;
    }

    return 0;
}

int stringmatch(const char *pattern, const char *string, int nocase)
{
    return stringmatchlen(pattern, strlen(pattern), string, strlen(string), nocase);
}

RRStatus parseMemorySize(const char *value, unsigned long *result)
{
    unsigned long val;
    char *eptr;

    val = strtoul(value, &eptr, 10);
    if (!val && eptr == value) {
        return RR_ERROR;
    }

    if (!*eptr) {
        /* No prefix */
    } else if (!strcasecmp(eptr, "kb")) {
        val *= 1000;
    } else if (!strcasecmp(eptr, "kib")) {
        val *= 1024;
    } else if (!strcasecmp(eptr, "mb")) {
        val *= 1000*1000;
    } else if (!strcasecmp(eptr, "mib")) {
        val *= 1024*1024;
    } else if (!strcasecmp(eptr, "gb")) {
        val *= 1000L*1000*1000;
    } else if (!strcasecmp(eptr, "gib")) {
        val *= 1024L*1024*1024;
    } else {
        return RR_ERROR;
    }

    *result = val;
    return RR_OK;
}

RRStatus formatExactMemorySize(unsigned long value, char *buf, size_t size)
{
    char suffix[4];

    if (!(value % (1000L*1000*1000))) {
        value /= 1000L*1000*1000;
        strcpy(suffix, "GB");
    } else if (!(value % (1024L*1024*1024))) {
        value /= 1024L*1024*1024;
        strcpy(suffix, "GiB");
    } else if (!(value % (1000L*1000))) {
        value /= 1000L*1000;
        strcpy(suffix, "MB");
    } else if (!(value % (1024L*1024))) {
        value /= 1024L*1024;
        strcpy(suffix, "MiB");
    } else if (!(value % 1000)) {
        value /= 1000;
        strcpy(suffix, "KB");
    } else if (!(value % 1024)) {
        value /= 1024;
        strcpy(suffix, "KiB");
    } else {
        suffix[0] = '\0';
    }

    if (snprintf(buf, size - 1, "%lu%s", value, suffix) == (int) (size - 1)) {
        /* Truncated... */
        return RR_ERROR;
    }

    return RR_OK;
}

/* This function assumes that the rr->config->slot_config has already been validated as valid */
ShardGroup * CreateAndFillShard(RedisRaftCtx *rr)
{
    ShardGroup *sg = ShardGroupCreate();

    if (!strcmp(rr->config->slot_config, "")) {
        goto exit;
    }

    char *str = RedisModule_Strdup(rr->config->slot_config);
    sg->slot_ranges_num = 1;
    char *pos = str;
    while ((pos = strchr(pos+1, ','))) {
        sg->slot_ranges_num++;
    }
    sg->slot_ranges = RedisModule_Calloc(sg->slot_ranges_num, sizeof(ShardGroupSlotRange));

    char *saveptr = NULL;
    char *token = strtok_r(str, ",", &saveptr);
    for (unsigned int i = 0; i < sg->slot_ranges_num; i++) {
        unsigned long val;
        if ((pos = strchr(token, ':'))) {
            *pos = '\0';
            val = strtoul(token, NULL, 10);
            sg->slot_ranges[i].start_slot = val;
            val = strtoul(pos+1, NULL, 10);
            sg->slot_ranges[i].end_slot = val;
        } else {
            val = strtoul(token, NULL, 10);
            sg->slot_ranges[i].start_slot = val;
            sg->slot_ranges[i].end_slot = val;
        }
        sg->slot_ranges[i].type = SLOTRANGE_TYPE_STABLE;

        token = strtok_r(NULL, ",", &saveptr);
    }

    RedisModule_Free(str);

exit:
    return sg;
}

void AddBasicLocalShardGroup(RedisRaftCtx *rr) {
    ShardGroup *sg = CreateAndFillShard(rr);
    RedisModule_Assert(sg != NULL);

    sg->local = true;
    memcpy(sg->id, rr->log->dbid, RAFT_DBID_LEN);
    sg->id[RAFT_DBID_LEN] = '\0';

    RRStatus ret = ShardingInfoAddShardGroup(rr, sg);
    RedisModule_Assert(ret == RR_OK);
}

void FreeImportKeys(ImportKeys *target) {
    if (target->num_keys) {
        if (target->key_names) {
            for (size_t i = 0; i < target->num_keys; i++) {
                if (target->key_names[i]) {
                    RedisModule_FreeString(NULL, target->key_names[i]);
                }
            }
            RedisModule_Free(target->key_names);
            target->key_names = NULL;
        }
        if (target->key_serialized) {
            for (size_t i = 0; i < target->num_keys; i++) {
                if (target->key_serialized[i]) {
                    RedisModule_FreeString(NULL, target->key_serialized[i]);
                }
            }
            RedisModule_Free(target->key_serialized);
            target->key_serialized = NULL;
        }
    }
}

/* -----------------------------------------------------------------------------
 * Hashing code - copied directly from Redis.
 * -------------------------------------------------------------------------- */

/* We have 16384 hash slots. The hash slot of a given key is obtained
 * as the least significant 14 bits of the crc16 of the key.
 *
 * However if the key contains the {...} pattern, only the part between
 * { and } is hashed. This may be useful in the future to force certain
 * keys to be in the same node (assuming no resharding is in progress). */
unsigned int keyHashSlot(const char *key, size_t keylen) {
    size_t s, e; /* start-end indexes of { and } */

    for (s = 0; s < keylen; s++)
        if (key[s] == '{') break;

    /* No '{' ? Hash the whole key. This is the base case. */
    if (s == keylen) return crc16_ccitt(key,keylen) & 0x3FFF;

    /* '{' found? Check if we have the corresponding '}'. */
    for (e = s+1; e < keylen; e++)
        if (key[e] == '}') break;

    /* No '}' or nothing between {} ? Hash the whole key. */
    if (e == keylen || e == s+1) return crc16_ccitt(key,keylen) & 0x3FFF;

    /* If we are here there is both a { and a } on its right. Hash
     * what is in the middle between { and }. */
    return crc16_ccitt(key+s+1,e-s-1) & 0x3FFF;
}

unsigned int keyHashSlotRedisString(RedisModuleString *str) {
    size_t keylen;
    const char *key = RedisModule_StringPtrLen(str, &keylen);

    return keyHashSlot(key, keylen);
}

RRStatus parseHashSlots(char * slots, char * string)
{
    string = RedisModule_Strdup(string);
    RRStatus ret = RR_OK;
    char *tok = strtok(string, ",");
    while (tok != NULL) {
        char * dash = strchr(tok, '-');
        if (dash == NULL) {
            char *endptr;
            unsigned int slot = strtoul(tok, &endptr, 10);
            if (*endptr != 0 || slot > REDIS_RAFT_HASH_MAX_SLOT) {
                ret = RR_ERROR;
                goto exit;
            }
            slots[slot] = 1;
        } else {
            *dash = '\0';
            char *endptr;
            unsigned int start = strtoul(tok, &endptr, 10);
            if (*endptr != 0 || start > REDIS_RAFT_HASH_MAX_SLOT) {
                ret = RR_ERROR;
                goto exit;
            }
            tok = dash + 1;
            unsigned int end = strtoul(tok, &endptr, 10);
            if (*endptr != 0 || end > REDIS_RAFT_HASH_MAX_SLOT || end < start) {
                ret = RR_ERROR;
                goto exit;
            }
            for (unsigned int i = start; i <= end; i++) {
                slots[i] = 1;
            }
        }
        tok = strtok(NULL, ",");
    }

exit:
    RedisModule_Free(string);
    return ret;
}

ClientState *ClientStateGet(RedisRaftCtx *rr, RedisModuleCtx *ctx)
{
    unsigned long long client_id = RedisModule_GetClientId(ctx);
    return RedisModule_DictGetC(rr->client_state, &client_id, sizeof(client_id), NULL);
}

void ClientStateAlloc(RedisRaftCtx *rr, unsigned long long client_id)
{
    ClientState *clientState = RedisModule_Calloc(sizeof(ClientState), 1);
    int ret = RedisModule_DictSetC(rr->client_state, &client_id, sizeof(client_id), clientState);
    RedisModule_Assert(ret == REDISMODULE_OK);
}

void ClientStateFree(RedisRaftCtx *rr, unsigned long long client_id)
{
    ClientState *state = NULL;

    int ret = RedisModule_DictDelC(rr->client_state, &client_id, sizeof(client_id), &state);
    RedisModule_Assert(ret == REDISMODULE_OK && state != NULL);

    /* validated that state is not NULL above in the RM_Assert */
    MultiClientStateReset(state);
    RedisModule_Free(state);
}<|MERGE_RESOLUTION|>--- conflicted
+++ resolved
@@ -10,10 +10,7 @@
 #include <strings.h>
 #include <stdlib.h>
 #include <ctype.h>
-<<<<<<< HEAD
-=======
-
->>>>>>> c845b6df
+
 #include "redisraft.h"
 #include "crc16.h"
 
