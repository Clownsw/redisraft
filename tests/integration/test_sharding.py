--- conflicted
+++ resolved
@@ -65,18 +65,7 @@
     with raises(ResponseError, match='MOVED [0-9]+ 1.1.1.1:111'):
         c.set('key', 'value')
 
-<<<<<<< HEAD
-    cluster_slots = cluster.node(3).client.execute_command('CLUSTER', 'SLOTS')
-=======
-    # Follower redirect straight to remote shardgroup to
-    # avoid another redirect hop.
-    cluster.wait_for_unanimity()
-    cluster.node(2).wait_for_log_applied()  # to get shardgroup
-    with raises(ResponseError, match='MOVED [0-9]+ 1.1.1.1:111'):
-        cluster.node(2).client.set('key', 'value')
-
     cluster.node(3).client.execute_command('CLUSTER', 'SLOTS')
->>>>>>> c845b6df
 
     # Test by adding another fake shardgroup with same shardgroup id
     # should fail
@@ -161,13 +150,8 @@
             'RAFT.SHARDGROUP', 'ADD',
             '12345678901234567890123456789012',
             '1', '1',
-<<<<<<< HEAD
             '1001', '20000', '1', '0',
-            '1234567890123456789012345678901234567890', '1.1.1.1:1111') == b'OK'
-=======
-            '1001', '20000', '1',
             '1234567890123456789012345678901234567890', '1.1.1.1:1111')
->>>>>>> c845b6df
 
     # Conflict
     with raises(ResponseError, match='invalid'):
@@ -175,13 +159,8 @@
             'RAFT.SHARDGROUP', 'ADD',
             '12345678901234567890123456789012',
             '1', '1',
-<<<<<<< HEAD
             '1000', '1001', '1', '0',
-            '1234567890123456789012345678901234567890', '1.1.1.1:1111') == b'OK'
-=======
-            '1000', '1001', '1',
             '1234567890123456789012345678901234567890', '1.1.1.1:1111')
->>>>>>> c845b6df
 
 
 def test_shard_group_propagation(cluster):
